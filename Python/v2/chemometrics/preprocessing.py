--- conflicted
+++ resolved
@@ -1,9 +1,5 @@
 """
-<<<<<<< HEAD
-Módulo de pré-processamento espectroscópico. Mensagem 2
-=======
 Módulo de pré-processamento espectroscópico. Mensagem 1
->>>>>>> 201d4cdc
 """
 
 import numpy as np
